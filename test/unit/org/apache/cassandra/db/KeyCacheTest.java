--- conflicted
+++ resolved
@@ -32,11 +32,8 @@
 import org.apache.cassandra.SchemaLoader;
 import org.apache.cassandra.Util;
 import org.apache.cassandra.cache.KeyCacheKey;
-<<<<<<< HEAD
 import org.apache.cassandra.config.KSMetaData;
-=======
 import org.apache.cassandra.concurrent.ScheduledExecutors;
->>>>>>> 4397c344
 import org.apache.cassandra.db.composites.*;
 import org.apache.cassandra.db.compaction.CompactionManager;
 import org.apache.cassandra.db.filter.QueryFilter;
@@ -181,13 +178,8 @@
         for (SSTableReader reader : readers)
             reader.releaseReference();
 
-<<<<<<< HEAD
-        Uninterruptibles.sleepUninterruptibly(10, TimeUnit.MILLISECONDS);
-        while (StorageService.tasks.getActiveCount() + StorageService.tasks.getQueue().size() > 0);
-=======
         Uninterruptibles.sleepUninterruptibly(10, TimeUnit.MILLISECONDS);;
         while (ScheduledExecutors.nonPeriodicTasks.getActiveCount() + ScheduledExecutors.nonPeriodicTasks.getQueue().size() > 0);
->>>>>>> 4397c344
 
         // after releasing the reference this should drop to 2
         assertKeyCacheSize(2, KEYSPACE1, COLUMN_FAMILY1);
