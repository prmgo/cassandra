--- conflicted
+++ resolved
@@ -20,23 +20,20 @@
 
 import java.io.IOException;
 import java.nio.ByteBuffer;
-<<<<<<< HEAD
 import java.util.ArrayList;
 import java.util.Collection;
 import java.util.List;
 import java.util.Set;
 import java.util.SortedSet;
 import java.util.TreeSet;
-=======
-import java.util.*;
 import java.util.concurrent.ExecutionException;
->>>>>>> 61543b4c
 
 import com.google.common.collect.ImmutableMap;
 import com.google.common.collect.Iterators;
 import org.junit.Test;
 
 import org.apache.cassandra.SchemaLoader;
+import org.apache.cassandra.Util;
 import org.apache.cassandra.config.ColumnDefinition;
 import org.apache.cassandra.config.DatabaseDescriptor;
 import org.apache.cassandra.config.IndexType;
@@ -56,18 +53,6 @@
 import org.apache.cassandra.db.marshal.Int32Type;
 import org.apache.cassandra.exceptions.ConfigurationException;
 import org.apache.cassandra.io.sstable.SSTableReader;
-<<<<<<< HEAD
-=======
-import org.apache.cassandra.thrift.IndexType;
-
-import org.junit.Ignore;
-import org.junit.Test;
-
-import org.apache.cassandra.SchemaLoader;
-import org.apache.cassandra.Util;
-import org.apache.cassandra.db.compaction.CompactionManager;
-import org.apache.cassandra.db.filter.*;
->>>>>>> 61543b4c
 import org.apache.cassandra.utils.ByteBufferUtil;
 import org.apache.cassandra.utils.concurrent.OpOrder;
 import org.apache.cassandra.utils.memory.MemtableAllocator;
@@ -244,19 +229,18 @@
     @Test
     public void test7808_1() throws ExecutionException, InterruptedException
     {
-        DatabaseDescriptor.setInMemoryCompactionLimit(0);
         Keyspace ks = Keyspace.open(KSNAME);
         ColumnFamilyStore cfs = ks.getColumnFamilyStore(CFNAME);
         cfs.metadata.gcGraceSeconds(2);
 
         String key = "7808_1";
-        RowMutation rm;
-        rm = new RowMutation(KSNAME, ByteBufferUtil.bytes(key));
+        Mutation rm;
+        rm = new Mutation(KSNAME, ByteBufferUtil.bytes(key));
         for (int i = 0; i < 40; i += 2)
             add(rm, i, 0);
         rm.apply();
         cfs.forceBlockingFlush();
-        rm = new RowMutation(KSNAME, ByteBufferUtil.bytes(key));
+        rm = new Mutation(KSNAME, ByteBufferUtil.bytes(key));
         ColumnFamily cf = rm.addOrGet(CFNAME);
         cf.delete(new DeletionInfo(1, 1));
         rm.apply();
@@ -268,25 +252,24 @@
     @Test
     public void test7808_2() throws ExecutionException, InterruptedException, IOException
     {
-        DatabaseDescriptor.setInMemoryCompactionLimit(0);
         Keyspace ks = Keyspace.open(KSNAME);
         ColumnFamilyStore cfs = ks.getColumnFamilyStore(CFNAME);
         cfs.metadata.gcGraceSeconds(2);
 
         String key = "7808_2";
-        RowMutation rm;
-        rm = new RowMutation(KSNAME, ByteBufferUtil.bytes(key));
+        Mutation rm;
+        rm = new Mutation(KSNAME, ByteBufferUtil.bytes(key));
         for (int i = 10; i < 20; i++)
             add(rm, i, 0);
         rm.apply();
         cfs.forceBlockingFlush();
 
-        rm = new RowMutation(KSNAME, ByteBufferUtil.bytes(key));
+        rm = new Mutation(KSNAME, ByteBufferUtil.bytes(key));
         ColumnFamily cf = rm.addOrGet(CFNAME);
         cf.delete(new DeletionInfo(0,0));
         rm.apply();
 
-        rm = new RowMutation(KSNAME, ByteBufferUtil.bytes(key));
+        rm = new Mutation(KSNAME, ByteBufferUtil.bytes(key));
         add(rm, 5, 1);
         rm.apply();
 
