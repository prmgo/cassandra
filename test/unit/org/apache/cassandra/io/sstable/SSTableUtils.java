--- conflicted
+++ resolved
@@ -25,7 +25,6 @@
 
 import org.apache.cassandra.db.*;
 import org.apache.cassandra.db.columniterator.OnDiskAtomIterator;
-import org.apache.cassandra.db.compaction.ICompactionScanner;
 import org.apache.cassandra.io.sstable.format.SSTableReader;
 import org.apache.cassandra.io.sstable.format.SSTableWriter;
 import org.apache.cassandra.service.ActiveRepairService;
@@ -84,13 +83,8 @@
 
     public static void assertContentEquals(SSTableReader lhs, SSTableReader rhs)
     {
-<<<<<<< HEAD
-        ICompactionScanner slhs = lhs.getScanner();
-        ICompactionScanner srhs = rhs.getScanner();
-=======
         ISSTableScanner slhs = lhs.getScanner();
         ISSTableScanner srhs = rhs.getScanner();
->>>>>>> 1fec4a42
         while (slhs.hasNext())
         {
             OnDiskAtomIterator ilhs = slhs.next();
