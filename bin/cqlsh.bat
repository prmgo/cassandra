--- conflicted
+++ resolved
@@ -1,5 +1,4 @@
 @REM
-<<<<<<< HEAD
 @REM Licensed to the Apache Software Foundation (ASF) under one or more
 @REM contributor license agreements. See the NOTICE file distributed with
 @REM this work for additional information regarding copyright ownership.
@@ -16,22 +15,6 @@
 @REM limitations under the License.
 
 @echo off
-=======
-@REM  Licensed to the Apache Software Foundation (ASF) under one or more
-@REM  contributor license agreements.  See the NOTICE file distributed with
-@REM  this work for additional information regarding copyright ownership.
-@REM  The ASF licenses this file to You under the Apache License, Version 2.0
-@REM  (the "License"); you may not use this file except in compliance with
-@REM  the License.  You may obtain a copy of the License at
-@REM
-@REM      http://www.apache.org/licenses/LICENSE-2.0
-@REM
-@REM  Unless required by applicable law or agreed to in writing, software
-@REM  distributed under the License is distributed on an "AS IS" BASIS,
-@REM  WITHOUT WARRANTIES OR CONDITIONS OF ANY KIND, either express or implied.
-@REM  See the License for the specific language governing permissions and
-@REM  limitations under the License.
->>>>>>> 08a22729
 
 if "%OS%" == "Windows_NT" setlocal
 
@@ -46,4 +29,4 @@
 
 :finally
 
-ENDLOCAL+ENDLOCAL
