/*
 * Licensed to the Apache Software Foundation (ASF) under one
 * or more contributor license agreements.  See the NOTICE file
 * distributed with this work for additional information
 * regarding copyright ownership.  The ASF licenses this file
 * to you under the Apache License, Version 2.0 (the
 * "License"); you may not use this file except in compliance
 * with the License.  You may obtain a copy of the License at
 *
 *     http://www.apache.org/licenses/LICENSE-2.0
 *
 * Unless required by applicable law or agreed to in writing, software
 * distributed under the License is distributed on an "AS IS" BASIS,
 * WITHOUT WARRANTIES OR CONDITIONS OF ANY KIND, either express or implied.
 * See the License for the specific language governing permissions and
 * limitations under the License.
 */
package org.apache.cassandra.io.sstable;

import java.io.*;
import java.nio.ByteBuffer;
import java.util.*;
import java.util.concurrent.atomic.AtomicInteger;
import java.util.concurrent.atomic.AtomicBoolean;
import java.util.concurrent.*;

import org.apache.cassandra.cache.KeyCacheKey;
import org.apache.cassandra.concurrent.DebuggableThreadPoolExecutor;
import org.apache.cassandra.config.ColumnDefinition;
import org.apache.cassandra.config.Schema;
import org.apache.cassandra.db.index.keys.KeysIndex;
import org.apache.cassandra.dht.LocalPartitioner;
import org.apache.cassandra.io.compress.CompressedRandomAccessReader;
import org.apache.cassandra.service.CacheService;
import org.slf4j.Logger;
import org.slf4j.LoggerFactory;

import org.apache.cassandra.cache.InstrumentingCache;
import org.apache.cassandra.config.CFMetaData;
import org.apache.cassandra.config.DatabaseDescriptor;
import org.apache.cassandra.db.*;
import org.apache.cassandra.db.commitlog.ReplayPosition;
import org.apache.cassandra.db.filter.QueryFilter;
import org.apache.cassandra.dht.AbstractBounds;
import org.apache.cassandra.dht.IPartitioner;
import org.apache.cassandra.dht.Range;
import org.apache.cassandra.dht.Token;
import org.apache.cassandra.io.compress.CompressionMetadata;
import org.apache.cassandra.io.util.*;
import org.apache.cassandra.service.StorageService;
import org.apache.cassandra.utils.*;

import static org.apache.cassandra.db.Directories.SECONDARY_INDEX_NAME_SEPARATOR;

/**
 * SSTableReaders are open()ed by Table.onStart; after that they are created by SSTableWriter.renameAndOpen.
 * Do not re-call open() on existing SSTable files; use the references kept by ColumnFamilyStore post-start instead.
 */
public class SSTableReader extends SSTable
{
    private static final Logger logger = LoggerFactory.getLogger(SSTableReader.class);

    // guesstimated size of INDEX_INTERVAL index entries
    private static final int INDEX_FILE_BUFFER_BYTES = 16 * DatabaseDescriptor.getIndexInterval();

    /**
     * maxDataAge is a timestamp in local server time (e.g. System.currentTimeMilli) which represents an uppper bound
     * to the newest piece of data stored in the sstable. In other words, this sstable does not contain items created
     * later than maxDataAge.
     *
     * The field is not serialized to disk, so relying on it for more than what truncate does is not advised.
     *
     * When a new sstable is flushed, maxDataAge is set to the time of creation.
     * When a sstable is created from compaction, maxDataAge is set to max of all merged tables.
     *
     * The age is in milliseconds since epoc and is local to this host.
     */
    public final long maxDataAge;

    // indexfile and datafile: might be null before a call to load()
    private SegmentedFile ifile;
    private SegmentedFile dfile;

    private IndexSummary indexSummary;
    private Filter bf;

    private InstrumentingCache<KeyCacheKey, RowIndexEntry> keyCache;

    private final BloomFilterTracker bloomFilterTracker = new BloomFilterTracker();

    private final AtomicInteger references = new AtomicInteger(1);
    // technically isCompacted is not necessary since it should never be unreferenced unless it is also compacted,
    // but it seems like a good extra layer of protection against reference counting bugs to not delete data based on that alone
    private final AtomicBoolean isCompacted = new AtomicBoolean(false);
    private final AtomicBoolean isSuspect = new AtomicBoolean(false);
    private final SSTableDeletingTask deletingTask;

    private final SSTableMetadata sstableMetadata;

    public static long getApproximateKeyCount(Iterable<SSTableReader> sstables)
    {
        long count = 0;

        for (SSTableReader sstable : sstables)
        {
            int indexKeyCount = sstable.getKeySamples().size();
            count = count + (indexKeyCount + 1) * DatabaseDescriptor.getIndexInterval();
            if (logger.isDebugEnabled())
                logger.debug("index size for bloom filter calc for file  : " + sstable.getFilename() + "   : " + count);
        }

        return count;
    }

    public static SSTableReader open(Descriptor descriptor) throws IOException
    {
        CFMetaData metadata;
        if (descriptor.cfname.contains(SECONDARY_INDEX_NAME_SEPARATOR))
        {
            int i = descriptor.cfname.indexOf(SECONDARY_INDEX_NAME_SEPARATOR);
            String parentName = descriptor.cfname.substring(0, i);
            CFMetaData parent = Schema.instance.getCFMetaData(descriptor.ksname, parentName);
            ColumnDefinition def = parent.getColumnDefinitionForIndex(descriptor.cfname.substring(i + 1));
            metadata = CFMetaData.newIndexMetadata(parent, def, KeysIndex.indexComparator());
        }
        else
        {
            metadata = Schema.instance.getCFMetaData(descriptor.ksname, descriptor.cfname);
        }
        return open(descriptor, metadata);
    }

    public static SSTableReader open(Descriptor desc, CFMetaData metadata) throws IOException
    {
        IPartitioner p = desc.cfname.contains(SECONDARY_INDEX_NAME_SEPARATOR)
                       ? new LocalPartitioner(metadata.getKeyValidator())
                       : StorageService.getPartitioner();
        return open(desc, componentsFor(desc), metadata, p);
    }

    public static SSTableReader openNoValidation(Descriptor descriptor, Set<Component> components, CFMetaData metadata) throws IOException
    {
        return open(descriptor, components, Collections.<DecoratedKey>emptySet(), null, metadata, StorageService.getPartitioner(), false);
    }

    public static SSTableReader open(Descriptor descriptor, Set<Component> components, CFMetaData metadata, IPartitioner partitioner) throws IOException
    {
        return open(descriptor, components, null, metadata, partitioner);
    }

    public static SSTableReader open(Descriptor descriptor, Set<Component> components, DataTracker tracker, CFMetaData metadata, IPartitioner partitioner) throws IOException
    {
        return open(descriptor, components, savedKeys, tracker, metadata, partitioner, true);
    }

    private static SSTableReader open(Descriptor descriptor,
                                      Set<Component> components,
                                      Set<DecoratedKey> savedKeys,
                                      DataTracker tracker,
                                      CFMetaData metadata,
                                      IPartitioner partitioner,
                                      boolean validate) throws IOException
    {
        assert partitioner != null;
        // Minimum components without which we can't do anything
        assert components.contains(Component.DATA);
        assert components.contains(Component.PRIMARY_INDEX);

        long start = System.currentTimeMillis();
        logger.info("Opening {} ({} bytes)", descriptor, new File(descriptor.filenameFor(COMPONENT_DATA)).length());

        SSTableMetadata sstableMetadata = components.contains(Component.STATS)
                                        ? SSTableMetadata.serializer.deserialize(descriptor)
                                        : SSTableMetadata.createDefaultInstance();

        // Check if sstable is created using same partitioner.
        // Partitioner can be null, which indicates older version of sstable or no stats available.
        // In that case, we skip the check.
        String partitionerName = partitioner.getClass().getCanonicalName();
        if (sstableMetadata.partitioner != null && !partitionerName.equals(sstableMetadata.partitioner))
            throw new RuntimeException(String.format("Cannot open %s because partitioner does not match %s",
                                                     descriptor, partitionerName));

        SSTableReader sstable = new SSTableReader(descriptor,
                                                  components,
                                                  metadata,
                                                  partitioner,
                                                  null,
                                                  null,
                                                  null,
                                                  null,
                                                  System.currentTimeMillis(),
                                                  sstableMetadata);
        sstable.setTrackedBy(tracker);

        // versions before 'c' encoded keys as utf-16 before hashing to the filter
        if (descriptor.version.hasStringsInBloomFilter)
        {
            sstable.load(true);
        }
        else
        {
            sstable.load(false);
            sstable.loadBloomFilter();
        }

        if (validate)
            sstable.validate();

        if (logger.isDebugEnabled())
            logger.debug("INDEX LOAD TIME for " + descriptor + ": " + (System.currentTimeMillis() - start) + " ms.");

        if (logger.isDebugEnabled() && sstable.getKeyCache() != null)
            logger.debug(String.format("key cache contains %s/%s keys", sstable.getKeyCache().size(), sstable.getKeyCache().getCapacity()));

        return sstable;
    }

    public static void logOpenException(Descriptor descriptor, IOException e)
    {
        if (e instanceof FileNotFoundException)
            logger.error("Missing sstable component in " + descriptor + "; skipped because of " + e.getMessage());
        else
            logger.error("Corrupt sstable " + descriptor + "; skipped", e);
    }

    public static Collection<SSTableReader> batchOpen(Set<Map.Entry<Descriptor, Set<Component>>> entries,
                                                      final DataTracker tracker,
                                                      final CFMetaData metadata,
                                                      final IPartitioner partitioner)
    {
        final Collection<SSTableReader> sstables = new LinkedBlockingQueue<SSTableReader>();

        ExecutorService executor = DebuggableThreadPoolExecutor.createWithFixedPoolSize("SSTableBatchOpen", Runtime.getRuntime().availableProcessors());
        for (final Map.Entry<Descriptor, Set<Component>> entry : entries)
        {
            Runnable runnable = new Runnable()
            {
                public void run()
                {
                    SSTableReader sstable;
                    try
                    {
                        sstable = open(entry.getKey(), entry.getValue(), tracker, metadata, partitioner);
                    }
                    catch (IOException ex)
                    {
                        logger.error("Corrupt sstable " + entry + "; skipped", ex);
                        return;
                    }
                    sstables.add(sstable);
                }
            };
            executor.submit(runnable);
        }

        executor.shutdown();
        try
        {
            executor.awaitTermination(7, TimeUnit.DAYS);
        }
        catch (InterruptedException e)
        {
            throw new AssertionError(e);
        }

        return sstables;

    }

    /**
     * Open a RowIndexedReader which already has its state initialized (by SSTableWriter).
     */
    static SSTableReader internalOpen(Descriptor desc,
                                      Set<Component> components,
                                      CFMetaData metadata,
                                      IPartitioner partitioner,
                                      SegmentedFile ifile,
                                      SegmentedFile dfile,
                                      IndexSummary isummary,
                                      Filter bf,
                                      long maxDataAge,
                                      SSTableMetadata sstableMetadata) throws IOException
    {
        assert desc != null && partitioner != null && ifile != null && dfile != null && isummary != null && bf != null && sstableMetadata != null;
        return new SSTableReader(desc,
                                 components,
                                 metadata,
                                 partitioner,
                                 ifile, dfile,
                                 isummary,
                                 bf,
                                 maxDataAge,
                                 sstableMetadata);
    }

    private SSTableReader(Descriptor desc,
                          Set<Component> components,
                          CFMetaData metadata,
                          IPartitioner partitioner,
                          SegmentedFile ifile,
                          SegmentedFile dfile,
                          IndexSummary indexSummary,
                          Filter bloomFilter,
                          long maxDataAge,
                          SSTableMetadata sstableMetadata)
    throws IOException
    {
        super(desc, components, metadata, partitioner);
        this.sstableMetadata = sstableMetadata;
        this.maxDataAge = maxDataAge;

        this.ifile = ifile;
        this.dfile = dfile;
        this.indexSummary = indexSummary;
        this.bf = bloomFilter;
        this.deletingTask = new SSTableDeletingTask(this);
    }

    public void setTrackedBy(DataTracker tracker)
    {
        if (tracker != null)
        {
            keyCache = CacheService.instance.keyCache;
            deletingTask.setTracker(tracker);
        }
    }

    void loadBloomFilter() throws IOException
    {
        if (!components.contains(Component.FILTER))
        {
            bf = FilterFactory.emptyFilter();
            return;
        }

        DataInputStream stream = null;
        try
        {
            stream = new DataInputStream(new BufferedInputStream(new FileInputStream(descriptor.filenameFor(Component.FILTER))));
            bf = FilterFactory.deserialize(stream, descriptor.version.filterType);
        }
        finally
        {
            FileUtils.closeQuietly(stream);
        }
    }

    /**
     * Loads ifile, dfile and indexSummary, and optionally recreates the bloom filter.
     */
    private void load(boolean recreatebloom) throws IOException
    {
        SegmentedFile.Builder ibuilder = SegmentedFile.getBuilder(DatabaseDescriptor.getIndexAccessMode());
        SegmentedFile.Builder dbuilder = compression
                                          ? SegmentedFile.getCompressedBuilder()
                                          : SegmentedFile.getBuilder(DatabaseDescriptor.getDiskAccessMode());

        // we read the positions in a BRAF so we don't have to worry about an entry spanning a mmap boundary.
        RandomAccessReader primaryIndex = RandomAccessReader.open(new File(descriptor.filenameFor(Component.PRIMARY_INDEX)), true);

        // try to load summaries from the disk and check if we need
        // to read primary index because we should re-create a BloomFilter or pre-load KeyCache
        final boolean summaryLoaded = loadSummary(this, ibuilder, dbuilder);
        final boolean readIndex = recreatebloom || !summaryLoaded;
        try
        {
            long indexSize = primaryIndex.length();
            long histogramCount = sstableMetadata.estimatedRowSize.count();
            long estimatedKeys = histogramCount > 0 && !sstableMetadata.estimatedRowSize.isOverflowed()
                               ? histogramCount
                               : estimateRowsFromIndex(primaryIndex); // statistics is supposed to be optional
            if (recreatebloom)
                bf = LegacyBloomFilter.getFilter(estimatedKeys, 15);

            if (!summaryLoaded)
                indexSummary = new IndexSummary(estimatedKeys);

            long indexPosition;
            while (readIndex && (indexPosition = primaryIndex.getFilePointer()) != indexSize)
            {
                ByteBuffer key = ByteBufferUtil.readWithShortLength(primaryIndex);
                RowIndexEntry indexEntry = RowIndexEntry.serializer.deserialize(primaryIndex, descriptor.version);
                DecoratedKey decoratedKey = decodeKey(partitioner, descriptor, key);
                if (first == null)
                    first = decoratedKey;
                last = decoratedKey;

                if (recreatebloom)
                    bf.add(decoratedKey.key);

                // if summary was already read from disk we don't want to re-populate it using primary index
                if (!summaryLoaded)
                {
                    indexSummary.maybeAddEntry(decoratedKey, indexPosition);
                    ibuilder.addPotentialBoundary(indexPosition);
                    dbuilder.addPotentialBoundary(indexEntry.position);
                }
            }
        }
        finally
        {
            FileUtils.closeQuietly(primaryIndex);
        }
<<<<<<< HEAD
        first = getMinimalKey(first);
        last = getMinimalKey(last);
        // finalize the load.
        indexSummary.complete();
=======
        this.first = getMinimalKey(left);
        this.last = getMinimalKey(right);

>>>>>>> 09e54430
        // finalize the state of the reader
        ifile = ibuilder.complete(descriptor.filenameFor(Component.PRIMARY_INDEX));
        dfile = dbuilder.complete(descriptor.filenameFor(Component.DATA));
        if (readIndex) // save summary information to disk
            saveSummary(this, ibuilder, dbuilder);
    }

    public static boolean loadSummary(SSTableReader reader, SegmentedFile.Builder ibuilder, SegmentedFile.Builder dbuilder)
    {
        File summariesFile = new File(reader.descriptor.filenameFor(Component.SUMMARY));
        if (!summariesFile.exists())
            return false;

        DataInputStream iStream = null;
        try
        {
            iStream = new DataInputStream(new FileInputStream(summariesFile));
            reader.indexSummary = IndexSummary.serializer.deserialize(iStream, reader.partitioner);
            reader.first = decodeKey(reader.partitioner, reader.descriptor, ByteBufferUtil.readWithLength(iStream));
            reader.last = decodeKey(reader.partitioner, reader.descriptor, ByteBufferUtil.readWithLength(iStream));
            ibuilder.deserializeBounds(iStream);
            dbuilder.deserializeBounds(iStream);
        }
        catch (IOException e)
        {
            logger.debug("Cannot deserialize SSTable Summary: ", e);
            // corrupted hence delete it and let it load it now.
            if (summariesFile.exists())
                summariesFile.delete();

            return false;
        }
        finally
        {
            FileUtils.closeQuietly(iStream);
        }

        return true;
    }

    public static void saveSummary(SSTableReader reader, SegmentedFile.Builder ibuilder, SegmentedFile.Builder dbuilder)
    {
        File summariesFile = new File(reader.descriptor.filenameFor(Component.SUMMARY));
        if (summariesFile.exists())
            summariesFile.delete();

        DataOutputStream oStream = null;
        try
        {
            oStream = new DataOutputStream(new FileOutputStream(summariesFile));
            IndexSummary.serializer.serialize(reader.indexSummary, oStream);
            ByteBufferUtil.writeWithLength(reader.first.key, oStream);
            ByteBufferUtil.writeWithLength(reader.last.key, oStream);
            ibuilder.serializeBounds(oStream);
            dbuilder.serializeBounds(oStream);
        }
        catch (IOException e)
        {
            logger.debug("Cannot save SSTable Summary: ", e);

            // corrupted hence delete it and let it load it now.
            if (summariesFile.exists())
                summariesFile.delete();
        }
        finally
        {
            FileUtils.closeQuietly(oStream);
        }
    }

    private void validate()
    {
        if (this.first.compareTo(this.last) > 0)
            throw new IllegalStateException(String.format("SSTable first key %s > last key %s", this.first, this.last));
    }

    /** get the position in the index file to start scanning to find the given key (at most indexInterval keys away) */
    public long getIndexScanPosition(RowPosition key)
    {
        assert indexSummary.getKeys() != null && indexSummary.getKeys().size() > 0;
        int index = Collections.binarySearch(indexSummary.getKeys(), key);
        if (index < 0)
        {
            // binary search gives us the first index _greater_ than the key searched for,
            // i.e., its insertion position
            int greaterThan = (index + 1) * -1;
            if (greaterThan == 0)
                return -1;
            return indexSummary.getPosition(greaterThan - 1);
        }
        else
        {
            return indexSummary.getPosition(index);
        }
    }

    /**
     * Returns the compression metadata for this sstable.
     * @throws IllegalStateException if the sstable is not compressed
     */
    public CompressionMetadata getCompressionMetadata()
    {
        if (!compression)
            throw new IllegalStateException(this + " is not compressed");

        return ((CompressedSegmentedFile)dfile).metadata;
    }

    /**
     * For testing purposes only.
     */
    public void forceFilterFailures()
    {
        bf = LegacyBloomFilter.alwaysMatchingBloomFilter();
    }

    public Filter getBloomFilter()
    {
      return bf;
    }

    public long getBloomFilterSerializedSize()
    {
        return FilterFactory.serializedSize(bf, descriptor.version.filterType);
    }

    /**
     * @return An estimate of the number of keys in this SSTable.
     */
    public long estimatedKeys()
    {
        return indexSummary.getKeys().size() * DatabaseDescriptor.getIndexInterval();
    }

    /**
     * @param ranges
     * @return An estimate of the number of keys for given ranges in this SSTable.
     */
    public long estimatedKeysForRanges(Collection<Range<Token>> ranges)
    {
        long sampleKeyCount = 0;
        List<Pair<Integer, Integer>> sampleIndexes = getSampleIndexesForRanges(indexSummary.getKeys(), ranges);
        for (Pair<Integer, Integer> sampleIndexRange : sampleIndexes)
            sampleKeyCount += (sampleIndexRange.right - sampleIndexRange.left + 1);
        return Math.max(1, sampleKeyCount * DatabaseDescriptor.getIndexInterval());
    }

    /**
     * @return Approximately 1/INDEX_INTERVALth of the keys in this SSTable.
     */
    public Collection<DecoratedKey> getKeySamples()
    {
        return indexSummary.getKeys();
    }

    private static List<Pair<Integer,Integer>> getSampleIndexesForRanges(List<DecoratedKey> samples, Collection<Range<Token>> ranges)
    {
        // use the index to determine a minimal section for each range
        List<Pair<Integer,Integer>> positions = new ArrayList<Pair<Integer,Integer>>();
        if (samples.isEmpty())
            return positions;

        for (Range<Token> range : Range.normalize(ranges))
        {
            RowPosition leftPosition = range.left.maxKeyBound();
            RowPosition rightPosition = range.right.maxKeyBound();

            int left = Collections.binarySearch(samples, leftPosition);
            if (left < 0)
                left = (left + 1) * -1;
            else
                // left range are start exclusive
                left = left + 1;
            if (left == samples.size())
                // left is past the end of the sampling
                continue;

            int right = Range.isWrapAround(range.left, range.right)
                      ? samples.size() - 1
                      : Collections.binarySearch(samples, rightPosition);
            if (right < 0)
            {
                // range are end inclusive so we use the previous index from what binarySearch give us
                // since that will be the last index we will return
                right = (right + 1) * -1;
                if (right == 0)
                    // Means the first key is already stricly greater that the right bound
                    continue;
                right--;
            }

            if (left > right)
                // empty range
                continue;
            positions.add(new Pair(Integer.valueOf(left), Integer.valueOf(right)));
        }
        return positions;
    }

    public Iterable<DecoratedKey> getKeySamples(final Range<Token> range)
    {
        final List<DecoratedKey> samples = indexSummary.getKeys();

        final List<Pair<Integer, Integer>> indexRanges = getSampleIndexesForRanges(samples, Collections.singletonList(range));

        if (indexRanges.isEmpty())
            return Collections.emptyList();

        return new Iterable<DecoratedKey>()
        {
            public Iterator<DecoratedKey> iterator()
            {
                return new Iterator<DecoratedKey>()
                {
                    private Iterator<Pair<Integer, Integer>> rangeIter = indexRanges.iterator();
                    private Pair<Integer, Integer> current;
                    private int idx;

                    public boolean hasNext()
                    {
                        if (current == null || idx > current.right)
                        {
                            if (rangeIter.hasNext())
                            {
                                current = rangeIter.next();
                                idx = current.left;
                                return true;
                            }
                            return false;
                        }

                        return true;
                    }

                    public DecoratedKey next()
                    {
                        RowPosition k = samples.get(idx++);
                        // the index should only contain valid row key, we only allow RowPosition in KeyPosition for search purposes
                        assert k instanceof DecoratedKey;
                        return (DecoratedKey)k;
                    }

                    public void remove()
                    {
                        throw new UnsupportedOperationException();
                    }
                };
            }
        };
    }

    /**
     * Determine the minimal set of sections that can be extracted from this SSTable to cover the given ranges.
     * @return A sorted list of (offset,end) pairs that cover the given ranges in the datafile for this SSTable.
     */
    public List<Pair<Long,Long>> getPositionsForRanges(Collection<Range<Token>> ranges)
    {
        // use the index to determine a minimal section for each range
        List<Pair<Long,Long>> positions = new ArrayList<Pair<Long,Long>>();
        for (Range<Token> range : Range.normalize(ranges))
        {
            AbstractBounds<RowPosition> keyRange = range.toRowBounds();
            RowIndexEntry idxLeft = getPosition(keyRange.left, Operator.GT);
            long left = idxLeft == null ? -1 : idxLeft.position;
            if (left == -1)
                // left is past the end of the file
                continue;
            RowIndexEntry idxRight = getPosition(keyRange.right, Operator.GT);
            long right = idxRight == null ? -1 : idxRight.position;
            if (right == -1 || Range.isWrapAround(range.left, range.right))
                // right is past the end of the file, or it wraps
                right = uncompressedLength();
            if (left == right)
                // empty range
                continue;
            positions.add(new Pair(Long.valueOf(left), Long.valueOf(right)));
        }
        return positions;
    }

    public void cacheKey(DecoratedKey key, RowIndexEntry info)
    {
        CFMetaData.Caching caching = metadata.getCaching();

        if (keyCache == null
                || caching == CFMetaData.Caching.NONE
                || caching == CFMetaData.Caching.ROWS_ONLY
                || keyCache.getCapacity() == 0)
            return;

        // avoid keeping a permanent reference to the original key buffer
        keyCache.put(new KeyCacheKey(descriptor, ByteBufferUtil.clone(key.key)), info);
    }

    public RowIndexEntry getCachedPosition(DecoratedKey key, boolean updateStats)
    {
        return getCachedPosition(new KeyCacheKey(descriptor, key.key), updateStats);
    }

    private RowIndexEntry getCachedPosition(KeyCacheKey unifiedKey, boolean updateStats)
    {
        if (keyCache != null && keyCache.getCapacity() > 0)
            return updateStats ? keyCache.get(unifiedKey) : keyCache.getInternal(unifiedKey);
        return null;
    }

    /**
     * Get position updating key cache and stats.
     * @see #getPosition(org.apache.cassandra.db.RowPosition, org.apache.cassandra.io.sstable.SSTableReader.Operator, boolean)
     */
    public RowIndexEntry getPosition(RowPosition key, Operator op)
    {
        return getPosition(key, op, true);
    }

    /**
     * @param key The key to apply as the rhs to the given Operator. A 'fake' key is allowed to
     * allow key selection by token bounds but only if op != * EQ
     * @param op The Operator defining matching keys: the nearest key to the target matching the operator wins.
     * @param updateCacheAndStats true if updating stats and cache
     * @return The index entry corresponding to the key, or null if the key is not present
     */
    public RowIndexEntry getPosition(RowPosition key, Operator op, boolean updateCacheAndStats)
    {
        // first, check bloom filter
        if (op == Operator.EQ)
        {
            assert key instanceof DecoratedKey; // EQ only make sense if the key is a valid row key
            if (!bf.isPresent(((DecoratedKey)key).key))
                return null;
        }

        // next, the key cache (only make sense for valid row key)
        if ((op == Operator.EQ || op == Operator.GE) && (key instanceof DecoratedKey))
        {
            DecoratedKey decoratedKey = (DecoratedKey)key;
            RowIndexEntry cachedPosition = getCachedPosition(new KeyCacheKey(descriptor, decoratedKey.key), updateCacheAndStats);
            if (cachedPosition != null)
                return cachedPosition;
        }

        // next, see if the sampled index says it's impossible for the key to be present
        long sampledPosition = getIndexScanPosition(key);
        if (sampledPosition == -1)
        {
            if (op == Operator.EQ && updateCacheAndStats)
                bloomFilterTracker.addFalsePositive();
            // we matched the -1th position: if the operator might match forward, we'll start at the first
            // position. We however need to return the correct index entry for that first position.
            if (op.apply(1) >= 0)
                sampledPosition = 0;
            else
                return null;
        }

        // scan the on-disk index, starting at the nearest sampled position
        Iterator<FileDataInput> segments = ifile.iterator(sampledPosition, INDEX_FILE_BUFFER_BYTES);
        while (segments.hasNext())
        {
            FileDataInput input = segments.next();
            try
            {
                while (!input.isEOF())
                {
                    // read key & data position from index entry
                    DecoratedKey indexDecoratedKey = decodeKey(partitioner, descriptor, ByteBufferUtil.readWithShortLength(input));
                    int comparison = indexDecoratedKey.compareTo(key);
                    int v = op.apply(comparison);
                    if (v == 0)
                    {
                        RowIndexEntry indexEntry = RowIndexEntry.serializer.deserialize(input, descriptor.version);
                        if (comparison == 0 && keyCache != null && keyCache.getCapacity() > 0 && updateCacheAndStats)
                        {
                            assert key instanceof DecoratedKey; // key can be == to the index key only if it's a true row key
                            DecoratedKey decoratedKey = (DecoratedKey)key;
                            // store exact match for the key
                            cacheKey(decoratedKey, indexEntry);
                        }
                        if (op == Operator.EQ && updateCacheAndStats)
                            bloomFilterTracker.addTruePositive();
                        return indexEntry;
                    }
                    if (v < 0)
                    {
                        if (op == Operator.EQ && updateCacheAndStats)
                            bloomFilterTracker.addFalsePositive();
                        return null;
                    }
                    RowIndexEntry.serializer.skip(input, descriptor.version);
                }
            }
            catch (IOException e)
            {
                markSuspect();
                throw new IOError(e);
            }
            finally
            {
                FileUtils.closeQuietly(input);
            }
        }

        if (op == Operator.EQ && updateCacheAndStats)
            bloomFilterTracker.addFalsePositive();
        return null;
    }

    /**
     * @return The length in bytes of the data for this SSTable. For
     * compressed files, this is not the same thing as the on disk size (see
     * onDiskLength())
     */
    public long uncompressedLength()
    {
        return dfile.length;
    }

    /**
     * @return The length in bytes of the on disk size for this SSTable. For
     * compressed files, this is not the same thing as the data length (see
     * length())
     */
    public long onDiskLength()
    {
        return dfile.onDiskLength;
    }

    public boolean acquireReference()
    {
        while (true)
        {
            int n = references.get();
            if (n <= 0)
                return false;
            if (references.compareAndSet(n, n + 1))
                return true;
        }
    }

    public void releaseReference()
    {
        if (references.decrementAndGet() == 0 && isCompacted.get())
        {
            // Force finalizing mmapping if necessary
            ifile.cleanup();
            dfile.cleanup();

            deletingTask.schedule();
        }
        assert references.get() >= 0 : "Reference counter " +  references.get() + " for " + dfile.path;
    }

    /**
     * Mark the sstable as compacted.
     * When calling this function, the caller must ensure that the SSTableReader is not referenced anywhere
     * except for threads holding a reference.
     *
     * @return true if the this is the first time the file was marked compacted.  With rare exceptions
     * (see DataTracker.unmarkCompacted) calling this multiple times would be buggy.
     */
    public boolean markCompacted()
    {
        if (logger.isDebugEnabled())
            logger.debug("Marking " + getFilename() + " compacted");

        if (isCompacted.getAndSet(true))
            return false;

        try
        {
            if (!new File(descriptor.filenameFor(Component.COMPACTED_MARKER)).createNewFile())
                throw new IOException("Compaction marker already exists");
        }
        catch (IOException e)
        {
            throw new IOError(e);
        }
        return true;
    }

    public void markSuspect()
    {
        if (logger.isDebugEnabled())
            logger.debug("Marking " + getFilename() + " as a suspect for blacklisting.");

        isSuspect.getAndSet(true);
    }

    public boolean isMarkedSuspect()
    {
        return isSuspect.get();
    }

    /**
     *
     * @param filter filter to use when reading the columns
     * @return A Scanner for seeking over the rows of the SSTable.
     */
    public SSTableScanner getScanner(QueryFilter filter)
    {
        return new SSTableScanner(this, filter);
    }

   /**
    * Direct I/O SSTableScanner
    * @return A Scanner for seeking over the rows of the SSTable.
    */
    public SSTableScanner getDirectScanner()
    {
        return new SSTableScanner(this, true);
    }

   /**
    * Direct I/O SSTableScanner over a defined range of tokens.
    *
    * @param range the range of keys to cover
    * @return A Scanner for seeking over the rows of the SSTable.
    */
    public SSTableScanner getDirectScanner(Range<Token> range)
    {
        if (range == null)
            return getDirectScanner();
        return new SSTableBoundedScanner(this, true, range);
    }

    public FileDataInput getFileDataInput(long position)
    {
        return dfile.getSegment(position);
    }

    /**
     * Tests if the sstable contains data newer than the given age param (in localhost currentMilli time).
     * This works in conjunction with maxDataAge which is an upper bound on the create of data in this sstable.
     * @param age The age to compare the maxDataAre of this sstable. Measured in millisec since epoc on this host
     * @return True iff this sstable contains data that's newer than the given age parameter.
     */
    public boolean newSince(long age)
    {
        return maxDataAge > age;
    }

    public static long readRowSize(DataInput in, Descriptor d) throws IOException
    {
        if (d.version.hasIntRowSize)
            return in.readInt();
        return in.readLong();
    }

    public void createLinks(String snapshotDirectoryPath) throws IOException
    {
        for (Component component : components)
        {
            File sourceFile = new File(descriptor.filenameFor(component));
            File targetLink = new File(snapshotDirectoryPath, sourceFile.getName());
            CLibrary.createHardLink(sourceFile, targetLink);
        }
    }

    /**
     * Conditionally use the deprecated 'IPartitioner.convertFromDiskFormat' method.
     */
    public static DecoratedKey decodeKey(IPartitioner p, Descriptor d, ByteBuffer bytes)
    {
        if (d.version.hasEncodedKeys)
            return p.convertFromDiskFormat(bytes);
        return p.decorateKey(bytes);
    }

    public DecoratedKey decodeKey(ByteBuffer bytes)
    {
        return decodeKey(partitioner, descriptor, bytes);
    }

    /**
     * TODO: Move someplace reusable
     */
    public abstract static class Operator
    {
        public static final Operator EQ = new Equals();
        public static final Operator GE = new GreaterThanOrEqualTo();
        public static final Operator GT = new GreaterThan();

        /**
         * @param comparison The result of a call to compare/compareTo, with the desired field on the rhs.
         * @return less than 0 if the operator cannot match forward, 0 if it matches, greater than 0 if it might match forward.
         */
        public abstract int apply(int comparison);

        final static class Equals extends Operator
        {
            public int apply(int comparison) { return -comparison; }
        }

        final static class GreaterThanOrEqualTo extends Operator
        {
            public int apply(int comparison) { return comparison >= 0 ? 0 : -comparison; }
        }

        final static class GreaterThan extends Operator
        {
            public int apply(int comparison) { return comparison > 0 ? 0 : 1; }
        }
    }

    public long getBloomFilterFalsePositiveCount()
    {
        return bloomFilterTracker.getFalsePositiveCount();
    }

    public long getRecentBloomFilterFalsePositiveCount()
    {
        return bloomFilterTracker.getRecentFalsePositiveCount();
    }

    public long getBloomFilterTruePositiveCount()
    {
        return bloomFilterTracker.getTruePositiveCount();
    }

    public long getRecentBloomFilterTruePositiveCount()
    {
        return bloomFilterTracker.getRecentTruePositiveCount();
    }

    public InstrumentingCache<KeyCacheKey, RowIndexEntry> getKeyCache()
    {
        return keyCache;
    }

    public EstimatedHistogram getEstimatedRowSize()
    {
        return sstableMetadata.estimatedRowSize;
    }

    public EstimatedHistogram getEstimatedColumnCount()
    {
        return sstableMetadata.estimatedColumnCount;
    }

    public double getEstimatedDroppableTombstoneRatio(int gcBefore)
    {
        return sstableMetadata.getEstimatedDroppableTombstoneRatio(gcBefore);
    }

    public double getCompressionRatio()
    {
        return sstableMetadata.compressionRatio;
    }

    public ReplayPosition getReplayPosition()
    {
        return sstableMetadata.replayPosition;
    }

    public long getMaxTimestamp()
    {
        return sstableMetadata.maxTimestamp;
    }

    public RandomAccessReader openDataReader(boolean skipIOCache) throws IOException
    {
        return compression
               ? CompressedRandomAccessReader.open(getFilename(), getCompressionMetadata(), skipIOCache)
               : RandomAccessReader.open(new File(getFilename()), skipIOCache);
    }

    public RandomAccessReader openIndexReader(boolean skipIOCache) throws IOException
    {
        return RandomAccessReader.open(new File(getIndexFilename()), skipIOCache);
    }

    /**
     * @param sstables
     * @return true if all desired references were acquired.  Otherwise, it will unreference any partial acquisition, and return false.
     */
    public static boolean acquireReferences(Iterable<SSTableReader> sstables)
    {
        SSTableReader failed = null;
        for (SSTableReader sstable : sstables)
        {
            if (!sstable.acquireReference())
            {
                failed = sstable;
                break;
            }
        }

        if (failed == null)
            return true;

        for (SSTableReader sstable : sstables)
        {
            if (sstable == failed)
                break;
            sstable.releaseReference();
        }
        return false;
    }

    public static void releaseReferences(Iterable<SSTableReader> sstables)
    {
        for (SSTableReader sstable : sstables)
        {
            try
            {
                sstable.releaseReference();
            }
            catch (Exception ex)
            {
                logger.error("Failed releasing reference on " + sstable, ex);
            }
        }
    }
}<|MERGE_RESOLUTION|>--- conflicted
+++ resolved
@@ -140,7 +140,7 @@
 
     public static SSTableReader openNoValidation(Descriptor descriptor, Set<Component> components, CFMetaData metadata) throws IOException
     {
-        return open(descriptor, components, Collections.<DecoratedKey>emptySet(), null, metadata, StorageService.getPartitioner(), false);
+        return open(descriptor, components, null, metadata, StorageService.getPartitioner(), false);
     }
 
     public static SSTableReader open(Descriptor descriptor, Set<Component> components, CFMetaData metadata, IPartitioner partitioner) throws IOException
@@ -150,12 +150,11 @@
 
     public static SSTableReader open(Descriptor descriptor, Set<Component> components, DataTracker tracker, CFMetaData metadata, IPartitioner partitioner) throws IOException
     {
-        return open(descriptor, components, savedKeys, tracker, metadata, partitioner, true);
+        return open(descriptor, components, tracker, metadata, partitioner, true);
     }
 
     private static SSTableReader open(Descriptor descriptor,
                                       Set<Component> components,
-                                      Set<DecoratedKey> savedKeys,
                                       DataTracker tracker,
                                       CFMetaData metadata,
                                       IPartitioner partitioner,
@@ -402,16 +401,10 @@
         {
             FileUtils.closeQuietly(primaryIndex);
         }
-<<<<<<< HEAD
         first = getMinimalKey(first);
         last = getMinimalKey(last);
         // finalize the load.
         indexSummary.complete();
-=======
-        this.first = getMinimalKey(left);
-        this.last = getMinimalKey(right);
-
->>>>>>> 09e54430
         // finalize the state of the reader
         ifile = ibuilder.complete(descriptor.filenameFor(Component.PRIMARY_INDEX));
         dfile = dbuilder.complete(descriptor.filenameFor(Component.DATA));
