/*
 * Licensed to the Apache Software Foundation (ASF) under one
 * or more contributor license agreements.  See the NOTICE file
 * distributed with this work for additional information
 * regarding copyright ownership.  The ASF licenses this file
 * to you under the Apache License, Version 2.0 (the
 * "License"); you may not use this file except in compliance
 * with the License.  You may obtain a copy of the License at
 *
 *     http://www.apache.org/licenses/LICENSE-2.0
 *
 * Unless required by applicable law or agreed to in writing, software
 * distributed under the License is distributed on an "AS IS" BASIS,
 * WITHOUT WARRANTIES OR CONDITIONS OF ANY KIND, either express or implied.
 * See the License for the specific language governing permissions and
 * limitations under the License.
 */
package org.apache.cassandra.repair;

import java.io.IOException;
import java.net.InetAddress;
import java.util.*;
import java.util.concurrent.ConcurrentHashMap;
import java.util.concurrent.ConcurrentLinkedQueue;
import java.util.concurrent.Executors;
import java.util.concurrent.atomic.AtomicBoolean;
import java.util.concurrent.locks.Condition;

import com.google.common.util.concurrent.ListeningExecutorService;
import com.google.common.util.concurrent.MoreExecutors;
import org.slf4j.Logger;
import org.slf4j.LoggerFactory;

import org.apache.cassandra.concurrent.NamedThreadFactory;
import org.apache.cassandra.config.DatabaseDescriptor;
import org.apache.cassandra.dht.Range;
import org.apache.cassandra.dht.Token;
import org.apache.cassandra.exceptions.RepairException;
import org.apache.cassandra.gms.*;
import org.apache.cassandra.service.ActiveRepairService;
import org.apache.cassandra.utils.*;

/**
 * Coordinates the (active) repair of a token range.
 *
 * A given RepairSession repairs a set of replicas for a given range on a list
 * of column families. For each of the column family to repair, RepairSession
 * creates a RepairJob that handles the repair of that CF.
 *
 * A given RepairJob has the 2 main phases:
 *   1. Validation phase: the job requests merkle trees from each of the replica involves
 *      (RepairJob.sendTreeRequests()) and waits until all trees are received (in
 *      validationComplete()).
 *   2. Synchonization phase: once all trees are received, the job compares each tree with
 *      all the other using a so-called Differencer (started by submitDifferencers()). If
 *      differences there is between 2 trees, the concerned Differencer will start a streaming
 *      of the difference between the 2 endpoint concerned (Differencer.performStreamingRepair).
 * The job is done once all its Differencer are done (i.e. have either computed no differences
 * or the streaming they started is done (syncComplete())).
 *
 * A given session will execute the first phase (validation phase) of each of it's job
 * sequentially. In other words, it will start the first job and only start the next one
 * once that first job validation phase is complete. This is done so that the replica only
 * create one merkle tree at a time, which is our way to ensure that such creation starts
 * roughly at the same time on every node (see CASSANDRA-2816). However the synchronization
 * phases are allowed to run concurrently (with each other and with validation phases).
 *
 * A given RepairJob has 2 modes: either sequential or not (isSequential flag). If sequential,
 * it will requests merkle tree creation from each replica in sequence (though in that case
 * we still first send a message to each node to flush and snapshot data so each merkle tree
 * creation is still done on similar data, even if the actual creation is not
 * done simulatneously). If not sequential, all merkle tree are requested in parallel.
 * Similarly, if a job is sequential, it will handle one Differencer at a time, but will handle
 * all of them in parallel otherwise.
 */
public class RepairSession extends WrappedRunnable implements IEndpointStateChangeSubscriber, IFailureDetectionEventListener
{
    private static Logger logger = LoggerFactory.getLogger(RepairSession.class);

    /** Repair session ID */
    private final UUID id;
    public final String keyspace;
    private final String[] cfnames;
    public final boolean isSequential;
    /** Range to repair */
    public final Range<Token> range;
    public final Set<InetAddress> endpoints;

    private volatile Exception exception;
    private final AtomicBoolean isFailed = new AtomicBoolean(false);

    // First, all RepairJobs are added to this queue,
    final Queue<RepairJob> jobs = new ConcurrentLinkedQueue<>();
    // and after receiving all validation, the job is moved to
    // this map, keyed by CF name.
    final Map<String, RepairJob> syncingJobs = new ConcurrentHashMap<>();

    // Tasks(snapshot, validate request, differencing, ...) are run on taskExecutor
    private final ListeningExecutorService taskExecutor = MoreExecutors.listeningDecorator(Executors.newCachedThreadPool(new NamedThreadFactory("RepairJobTask")));

    private final SimpleCondition completed = new SimpleCondition();
    public final Condition differencingDone = new SimpleCondition();
    public final UUID parentRepairSession;

    private volatile boolean terminated = false;

    /**
     * Create new repair session.
     *
     * @param range range to repair
     * @param keyspace name of keyspace
     * @param isSequential true if performing repair on snapshots sequentially
     * @param endpoints the data centers that should be part of the repair; null for all DCs
     * @param cfnames names of columnfamilies
     */
    public RepairSession(UUID parentRepairSession, Range<Token> range, String keyspace, boolean isSequential, Set<InetAddress> endpoints, String... cfnames)
    {
        this(parentRepairSession, UUIDGen.getTimeUUID(), range, keyspace, isSequential, endpoints, cfnames);
    }

    public RepairSession(UUID parentRepairSession, UUID id, Range<Token> range, String keyspace, boolean isSequential, Set<InetAddress> endpoints, String[] cfnames)
    {
        this.parentRepairSession = parentRepairSession;
        this.id = id;
        this.isSequential = isSequential;
        this.keyspace = keyspace;
        this.cfnames = cfnames;
        assert cfnames.length > 0 : "Repairing no column families seems pointless, doesn't it";
        this.range = range;
        this.endpoints = endpoints;
    }

    public UUID getId()
    {
        return id;
    }

    public Range<Token> getRange()
    {
        return range;
    }

    /**
     * Receive merkle tree response or failed response from {@code endpoint} for current repair job.
     *
     * @param desc repair job description
     * @param endpoint endpoint that sent merkle tree
     * @param tree calculated merkle tree, or null if validation failed
     */
    public void validationComplete(RepairJobDesc desc, InetAddress endpoint, MerkleTree tree)
    {
        RepairJob job = jobs.peek();
        if (job == null)
        {
            assert terminated;
            return;
        }

        if (tree == null)
        {
            exception = new RepairException(desc, "Validation failed in " + endpoint);
            forceShutdown();
            return;
        }

        logger.info(String.format("[repair #%s] Received merkle tree for %s from %s", getId(), desc.columnFamily, endpoint));

        assert job.desc.equals(desc);
        if (job.addTree(endpoint, tree) == 0)
        {
            logger.debug("All response received for {}/{}", getId(), desc.columnFamily);
            if (!job.isFailed())
            {
                syncingJobs.put(job.desc.columnFamily, job);
                job.submitDifferencers();
            }

            // This job is complete, switching to next in line (note that only
            // one thread will can ever do this)
            jobs.poll();
            RepairJob nextJob = jobs.peek();
            if (nextJob == null)
                // We are done with this repair session as far as differencing
                // is considered. Just inform the session
                differencingDone.signalAll();
            else
                nextJob.sendTreeRequests(endpoints);
        }
    }

    /**
     * Notify this session that sync completed/failed with given {@code NodePair}.
     *
     * @param desc synced repair job
     * @param nodes nodes that completed sync
     * @param success true if sync succeeded
     */
    public void syncComplete(RepairJobDesc desc, NodePair nodes, boolean success)
    {
        RepairJob job = syncingJobs.get(desc.columnFamily);
        if (job == null)
        {
            assert terminated;
            return;
        }

        if (!success)
        {
            exception = new RepairException(desc, String.format("Sync failed between %s and %s", nodes.endpoint1, nodes.endpoint2));
            forceShutdown();
            return;
        }

        logger.debug(String.format("[repair #%s] Repair completed between %s and %s on %s", getId(), nodes.endpoint1, nodes.endpoint2, desc.columnFamily));

        if (job.completedSynchronization(nodes, success))
        {
            RepairJob completedJob = syncingJobs.remove(job.desc.columnFamily);
            String remaining = syncingJobs.size() == 0 ? "" : String.format(" (%d remaining column family to sync for this session)", syncingJobs.size());
            if (completedJob != null && completedJob.isFailed())
                logger.warn(String.format("[repair #%s] %s sync failed%s", getId(), desc.columnFamily, remaining));
            else
                logger.info(String.format("[repair #%s] %s is fully synced%s", getId(), desc.columnFamily, remaining));

            if (jobs.isEmpty() && syncingJobs.isEmpty())
            {
                taskExecutor.shutdown();
                // this repair session is completed
                completed.signalAll();
            }
        }
    }

    private String repairedNodes()
    {
        StringBuilder sb = new StringBuilder();
        sb.append(FBUtilities.getBroadcastAddress());
        for (InetAddress ep : endpoints)
            sb.append(", ").append(ep);
        return sb.toString();
    }

    // we don't care about the return value but care about it throwing exception
    public void runMayThrow() throws Exception
    {
        logger.info(String.format("[repair #%s] new session: will sync %s on range %s for %s.%s", getId(), repairedNodes(), range, keyspace, Arrays.toString(cfnames)));

        if (endpoints.isEmpty())
        {
            differencingDone.signalAll();
            logger.info(String.format("[repair #%s] No neighbors to repair with on range %s: session completed", getId(), range));
            return;
        }

        // Checking all nodes are live
        for (InetAddress endpoint : endpoints)
        {
            if (!FailureDetector.instance.isAlive(endpoint))
            {
                String message = String.format("Cannot proceed on repair because a neighbor (%s) is dead: session failed", endpoint);
                differencingDone.signalAll();
                logger.error("[repair #{}] {}", getId(), message);
                throw new IOException(message);
            }
        }

        ActiveRepairService.instance.addToActiveSessions(this);
        try
        {
            // Create and queue a RepairJob for each column family
            for (String cfname : cfnames)
            {
<<<<<<< HEAD
                RepairJob job = new RepairJob(parentRepairSession, id, keyspace, cfname, range, isSequential);
=======
                RepairJob job = new RepairJob(id, keyspace, cfname, range, isSequential, taskExecutor);
>>>>>>> 6a34b565
                jobs.offer(job);
            }
            logger.debug("Sending tree requests to endpoints {}", endpoints);
            jobs.peek().sendTreeRequests(endpoints);

            // block whatever thread started this session until all requests have been returned:
            // if this thread dies, the session will still complete in the background
            completed.await();

            if (exception == null)
            {
                logger.info(String.format("[repair #%s] session completed successfully", getId()));
            }
            else
            {
                logger.error(String.format("[repair #%s] session completed with the following error", getId()), exception);
                throw exception;
            }
        }
        catch (InterruptedException e)
        {
            throw new RuntimeException("Interrupted while waiting for repair.");
        }
        finally
        {
            // mark this session as terminated
            terminate();
            ActiveRepairService.instance.removeFromActiveSessions(this);
        }
    }

    public void terminate()
    {
        terminated = true;
        jobs.clear();
        syncingJobs.clear();
    }

    /**
     * clear all RepairJobs and terminate this session.
     */
    public void forceShutdown()
    {
        taskExecutor.shutdownNow();
        differencingDone.signalAll();
        completed.signalAll();
    }

    void failedNode(InetAddress remote)
    {
        String errorMsg = String.format("Endpoint %s died", remote);
        exception = new IOException(errorMsg);
        // If a node failed, we stop everything (though there could still be some activity in the background)
        forceShutdown();
    }

    public void onJoin(InetAddress endpoint, EndpointState epState) {}
    public void beforeChange(InetAddress endpoint, EndpointState currentState, ApplicationState newStateKey, VersionedValue newValue) {}
    public void onChange(InetAddress endpoint, ApplicationState state, VersionedValue value) {}
    public void onAlive(InetAddress endpoint, EndpointState state) {}
    public void onDead(InetAddress endpoint, EndpointState state) {}

    public void onRemove(InetAddress endpoint)
    {
        convict(endpoint, Double.MAX_VALUE);
    }

    public void onRestart(InetAddress endpoint, EndpointState epState)
    {
        convict(endpoint, Double.MAX_VALUE);
    }

    public void convict(InetAddress endpoint, double phi)
    {
        if (!endpoints.contains(endpoint))
            return;

        // We want a higher confidence in the failure detection than usual because failing a repair wrongly has a high cost.
        if (phi < 2 * DatabaseDescriptor.getPhiConvictThreshold())
            return;

        // Though unlikely, it is possible to arrive here multiple time and we
        // want to avoid print an error message twice
        if (!isFailed.compareAndSet(false, true))
            return;

        failedNode(endpoint);
    }
}<|MERGE_RESOLUTION|>--- conflicted
+++ resolved
@@ -270,11 +270,7 @@
             // Create and queue a RepairJob for each column family
             for (String cfname : cfnames)
             {
-<<<<<<< HEAD
-                RepairJob job = new RepairJob(parentRepairSession, id, keyspace, cfname, range, isSequential);
-=======
-                RepairJob job = new RepairJob(id, keyspace, cfname, range, isSequential, taskExecutor);
->>>>>>> 6a34b565
+                RepairJob job = new RepairJob(parentRepairSession, id, keyspace, cfname, range, isSequential, taskExecutor);
                 jobs.offer(job);
             }
             logger.debug("Sending tree requests to endpoints {}", endpoints);
