--- conflicted
+++ resolved
@@ -2205,10 +2205,6 @@
             active.put(sstable.descriptor.generation, sstable);
         Map<Descriptor, Set<Component>> snapshots = directories.sstableLister().snapshots(tag).list();
         List<SSTableReader> readers = new ArrayList<>(snapshots.size());
-<<<<<<< HEAD
-        for (Map.Entry<Descriptor, Set<Component>> entries : snapshots.entrySet())
-            readers.add(SSTableReader.open(entries.getKey(), entries.getValue(), metadata, partitioner));
-=======
         try
         {
             for (Map.Entry<Descriptor, Set<Component>> entries : snapshots.entrySet())
@@ -2238,7 +2234,6 @@
             SSTableReader.releaseReferences(readers);
             throw e;
         }
->>>>>>> b7a0cd9e
         return readers;
     }
 
