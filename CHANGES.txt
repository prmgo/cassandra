--- conflicted
+++ resolved
@@ -20,12 +20,8 @@
  * Fix potential AssertionError during tracing (CASSANDRA-6041)
  * Fix NPE in sstablesplit (CASSANDRA-6027)
 Merged from 1.2:
-1.2.10
-<<<<<<< HEAD
-=======
  * Tuning knobs for dealing with large blobs and many CFs (CASSANDRA-5982)
  * (Hadoop) Fix CQLRW for thrift tables (CASSANDRA-6002)
->>>>>>> dc95c8c0
  * Fix possible divide-by-zero in HHOM (CASSANDRA-5990)
  * Allow local batchlog writes for CL.ANY (CASSANDRA-5967)
  * Optimize name query performance in wide rows (CASSANDRA-5966)
