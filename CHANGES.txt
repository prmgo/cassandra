--- conflicted
+++ resolved
@@ -1,14 +1,10 @@
-<<<<<<< HEAD
 2.1.1
  * Improve schema merge performance (CASSANDRA-7444)
  * Fix NPE when unknown prepared statement ID is used (CASSANDRA-7454)
  * Adjust MT depth based on # of partition validating (CASSANDRA-5263)
  * Optimise NativeCell comparisons (CASSANDRA-6755)
 
-2.1.0
-=======
 2.1.0-rc3
->>>>>>> 8d87e0e2
  * Fix ClassCastException processing expired messages (CASSANDRA-7496)
  * Fix prepared marker for collections inside UDT (CASSANDRA-7472)
  * Remove left-over populate_io_cache_on_flush and replicate_on_write
